# Copyright 2022 The Nerfstudio Team. All rights reserved.
#
# Licensed under the Apache License, Version 2.0 (the "License");
# you may not use this file except in compliance with the License.
# You may obtain a copy of the License at
#
#     http://www.apache.org/licenses/LICENSE-2.0
#
# Unless required by applicable law or agreed to in writing, software
# distributed under the License is distributed on an "AS IS" BASIS,
# WITHOUT WARRANTIES OR CONDITIONS OF ANY KIND, either express or implied.
# See the License for the specific language governing permissions and
# limitations under the License.

"""
Data manager that outputs cameras / images instead of raybundles

Good for things like gaussian splatting which require full cameras instead of the standard ray
paradigm
"""

from __future__ import annotations

import random
from concurrent.futures import ThreadPoolExecutor
from copy import deepcopy
from dataclasses import dataclass, field
from functools import cached_property
from pathlib import Path
from typing import Dict, ForwardRef, Generic, List, Literal, Optional, Tuple, Type, Union, cast, get_args, get_origin

import fpsample
import numpy as np
import torch
from rich.progress import track
from torch.nn import Parameter
from torch.utils.data import DataLoader
from typing_extensions import assert_never

from nerfstudio.cameras.cameras import Cameras
from nerfstudio.configs.dataparser_configs import AnnotatedDataParserUnion
from nerfstudio.data.datamanagers.base_datamanager import DataManager, DataManagerConfig, TDataset
from nerfstudio.data.dataparsers.base_dataparser import DataparserOutputs
from nerfstudio.data.dataparsers.nerfstudio_dataparser import NerfstudioDataParserConfig
from nerfstudio.data.datasets.base_dataset import InputDataset
from nerfstudio.data.utils.data_utils import identity_collate
from nerfstudio.data.utils.dataloaders import ImageBatchStream, _undistort_image
from nerfstudio.utils.misc import get_orig_class
from nerfstudio.utils.rich_utils import CONSOLE


@dataclass
class FullImageDatamanagerConfig(DataManagerConfig):
    _target: Type = field(default_factory=lambda: FullImageDatamanager)
    dataparser: AnnotatedDataParserUnion = field(default_factory=NerfstudioDataParserConfig)
    camera_res_scale_factor: float = 1.0
    """The scale factor for scaling spatial data such as images, mask, semantics
    along with relevant information about camera intrinsics
    """
    eval_num_images_to_sample_from: int = -1
    """Number of images to sample during eval iteration."""
    eval_num_times_to_repeat_images: int = -1
    """When not evaluating on all images, number of iterations before picking
    new images. If -1, never pick new images."""
    cache_images: Literal["cpu", "gpu", "disk"] = "gpu"
    """Where to cache images in memory. 
        - If "cpu", caches images on cpu RAM as pytorch tensors. 
        - If "gpu", caches images on device as pytorch tensors. 
        - If "disk", keeps images on disk which conserves memory. Datamanager will use parallel dataloader"""
    cache_images_type: Literal["uint8", "float32"] = "float32"
    """The image type returned from manager, caching images in uint8 saves memory"""
    max_thread_workers: Optional[int] = None
    """The maximum number of threads to use for caching images. If None, uses all available threads."""
    train_cameras_sampling_strategy: Literal["random", "fps"] = "random"
    """Specifies which sampling strategy is used to generate train cameras, 'random' means sampling 
    uniformly random without replacement, 'fps' means farthest point sampling which is helpful to reduce the artifacts 
    due to oversampling subsets of cameras that are very close to each other."""
    train_cameras_sampling_seed: int = 42
    """Random seed for sampling train cameras. Fixing seed may help reduce variance of trained models across 
    different runs."""
    fps_reset_every: int = 100
    """The number of iterations before one resets fps sampler repeatly, which is essentially drawing fps_reset_every
    samples from the pool of all training cameras without replacement before a new round of sampling starts."""
    dataloader_num_workers: int = 0
    """The number of workers performing the dataloading from either disk/RAM, which 
    includes collating, pixel sampling, unprojecting, ray generation etc."""
    prefetch_factor: int = 0
    """The limit number of batches a worker will start loading once an iterator is created. 
    More details are described here: https://pytorch.org/docs/stable/data.html#torch.utils.data.DataLoader"""
    cache_compressed_images: bool = False
    """If True, cache raw image files as byte strings to RAM."""

    def __post_init__(self):
        if self.cache_images == "disk":
            # If a user would like to load from disk, we pre-emptively set the number of
            # workers and prefetch factor to parallelize the dataloading process.
            try:
                torch.multiprocessing.set_start_method("spawn")
            except RuntimeError:
                pass
            if self.prefetch_factor == 0:
<<<<<<< HEAD
                CONSOLE.log("caching set to disk with no prefetch factor, defaulting to 4")
                self.prefetch_factor = 4
            if self.dataloader_num_workers == 0:
                CONSOLE.log("caching set to disk with 0 dataloader workers, defaulting to 4")
=======
                CONSOLE.log('cache_images set to "disk" with no prefetch factor, defaulting to 4')
                self.prefetch_factor = 4
            if self.dataloader_num_workers == 0:
                CONSOLE.log('cache_images set to "disk" with 0 dataloader workers, defaulting to 4')
>>>>>>> 603a5dbf
                self.dataloader_num_workers = 4


class FullImageDatamanager(DataManager, Generic[TDataset]):
    """
    A datamanager that outputs full images and cameras instead of raybundles. This makes the
    datamanager more lightweight since we don't have to do generate rays. Useful for full-image
    training e.g. rasterization pipelines
    """

    config: FullImageDatamanagerConfig
    train_dataset: TDataset
    eval_dataset: TDataset

    def __init__(
        self,
        config: FullImageDatamanagerConfig,
        device: Union[torch.device, str] = "cpu",
        test_mode: Literal["test", "val", "inference"] = "val",
        world_size: int = 1,
        local_rank: int = 0,
        **kwargs,
    ):
        self.config = config
        self.device = device
        self.world_size = world_size
        self.local_rank = local_rank
        self.sampler = None
        self.test_mode = test_mode
        self.test_split = "test" if test_mode in ["test", "inference"] else "val"
        self.dataparser_config = self.config.dataparser
        if self.config.data is not None:
            self.config.dataparser.data = Path(self.config.data)
        else:
            self.config.data = self.config.dataparser.data
        self.dataparser = self.dataparser_config.setup()
        if test_mode == "inference":
            self.dataparser.downscale_factor = 1  # Avoid opening images
        self.includes_time = self.dataparser.includes_time
        self.train_dataparser_outputs: DataparserOutputs = self.dataparser.get_dataparser_outputs(split="train")
        self.train_dataset = self.create_train_dataset()
        self.eval_dataset = self.create_eval_dataset()
        if len(self.train_dataset) > 500 and self.config.cache_images == "gpu":
            CONSOLE.print(
                "Train dataset has over 500 images, overriding cache_images to cpu. If you still get OOM errors or segfault, please consider seting cache_images to 'disk'",
                style="bold yellow",
            )
            self.config.cache_images = "cpu"

        # Some logic to make sure we sample every camera in equal amounts
        self.train_unseen_cameras = self.sample_train_cameras()
        self.eval_unseen_cameras = [i for i in range(len(self.eval_dataset))]
        assert len(self.train_unseen_cameras) > 0, "No data found in dataset"
        super().__init__()

    def sample_train_cameras(self):
        """Return a list of camera indices sampled using the strategy specified by
        self.config.train_cameras_sampling_strategy"""
        num_train_cameras = len(self.train_dataset)
        if self.config.train_cameras_sampling_strategy == "random":
            if not hasattr(self, "random_generator"):
                self.random_generator = random.Random(self.config.train_cameras_sampling_seed)
            indices = list(range(num_train_cameras))
            self.random_generator.shuffle(indices)
            return indices
        elif self.config.train_cameras_sampling_strategy == "fps":
            if not hasattr(self, "train_unsampled_epoch_count"):
                np.random.seed(self.config.train_cameras_sampling_seed)  # fix random seed of fpsample
                self.train_unsampled_epoch_count = np.zeros(num_train_cameras)
            camera_origins = self.train_dataset.cameras.camera_to_worlds[..., 3].numpy()
            # We concatenate camera origins with weighted train_unsampled_epoch_count because we want to
            # increase the chance to sample camera that hasn't been sampled in consecutive epochs previously.
            # We assume the camera origins are also rescaled, so the weight 0.1 is relative to the scale of scene
            data = np.concatenate(
                (camera_origins, 0.1 * np.expand_dims(self.train_unsampled_epoch_count, axis=-1)), axis=-1
            )
            n = self.config.fps_reset_every
            if num_train_cameras < n:
                CONSOLE.log(
                    f"num_train_cameras={num_train_cameras} is smaller than fps_reset_ever={n}, the behavior of "
                    "camera sampler will be very similar to sampling random without replacement (default setting)."
                )
                n = num_train_cameras
            kdline_fps_samples_idx = fpsample.bucket_fps_kdline_sampling(data, n, h=3)
            self.train_unsampled_epoch_count += 1
            self.train_unsampled_epoch_count[kdline_fps_samples_idx] = 0
            return kdline_fps_samples_idx.tolist()
        else:
            raise ValueError(f"Unknown train camera sampling strategy: {self.config.train_cameras_sampling_strategy}")

    @cached_property
    def cached_train(self) -> List[Dict[str, torch.Tensor]]:
        """Get the training images. Will load and undistort the images the
        first time this (cached) property is accessed."""
        assert self.config.cache_images != "disk", "Can not call _load_images() with `disk` as input"
        return self._load_images("train", cache_images_device=self.config.cache_images)

    @cached_property
    def cached_eval(self) -> List[Dict[str, torch.Tensor]]:
        """Get the eval images. Will load and undistort the images the
        first time this (cached) property is accessed."""
        assert self.config.cache_images != "disk", "Can not call _load_images() with `disk` as input"
        return self._load_images("eval", cache_images_device=self.config.cache_images)

    def _load_images(
        self, split: Literal["train", "eval"], cache_images_device: Literal["cpu", "gpu"]
    ) -> List[Dict[str, torch.Tensor]]:
        undistorted_images: List[Dict[str, torch.Tensor]] = []
        # Which dataset?
        if split == "train":
            dataset = self.train_dataset
        elif split == "eval":
            dataset = self.eval_dataset
        else:
            assert_never(split)

        def undistort_idx(idx: int) -> Dict[str, torch.Tensor]:
            data = dataset.get_data(idx, image_type=self.config.cache_images_type)
            camera = dataset.cameras[idx].reshape(())
            assert data["image"].shape[1] == camera.width.item() and data["image"].shape[0] == camera.height.item(), (
                f'The size of image ({data["image"].shape[1]}, {data["image"].shape[0]}) loaded '
                f'does not match the camera parameters ({camera.width.item(), camera.height.item()})'
            )
            if camera.distortion_params is None or torch.all(camera.distortion_params == 0):
                return data
            K = camera.get_intrinsics_matrices().numpy()
            distortion_params = camera.distortion_params.numpy()
            image = data["image"].numpy()

            K, image, mask = _undistort_image(camera, distortion_params, data, image, K)
            data["image"] = torch.from_numpy(image)
            if mask is not None:
                data["mask"] = mask

            dataset.cameras.fx[idx] = float(K[0, 0])
            dataset.cameras.fy[idx] = float(K[1, 1])
            dataset.cameras.cx[idx] = float(K[0, 2])
            dataset.cameras.cy[idx] = float(K[1, 2])
            dataset.cameras.width[idx] = image.shape[1]
            dataset.cameras.height[idx] = image.shape[0]
            return data

        CONSOLE.log(f"Caching / undistorting {split} images")
        with ThreadPoolExecutor(max_workers=2) as executor:
            undistorted_images = list(
                track(
                    executor.map(
                        undistort_idx,
                        range(len(dataset)),
                    ),
                    description=f"Caching / undistorting {split} images",
                    transient=True,
                    total=len(dataset),
                )
            )
        # Move to device.
        if cache_images_device == "gpu":
            for cache in undistorted_images:
                cache["image"] = cache["image"].to(self.device)
                if "mask" in cache:
                    cache["mask"] = cache["mask"].to(self.device)
                if "depth" in cache:
                    cache["depth"] = cache["depth"].to(self.device)
                self.train_cameras = self.train_dataset.cameras.to(self.device)
        elif cache_images_device == "cpu":
            for cache in undistorted_images:
                cache["image"] = cache["image"].pin_memory()
                if "mask" in cache:
                    cache["mask"] = cache["mask"].pin_memory()
                self.train_cameras = self.train_dataset.cameras
        else:
            assert_never(cache_images_device)
        return undistorted_images

    def create_train_dataset(self) -> TDataset:
        """Sets up the data loaders for training"""
        return self.dataset_type(
            dataparser_outputs=self.train_dataparser_outputs,
            scale_factor=self.config.camera_res_scale_factor,
            cache_compressed_images=self.config.cache_compressed_images,
        )

    def create_eval_dataset(self) -> TDataset:
        """Sets up the data loaders for evaluation"""
        return self.dataset_type(
            dataparser_outputs=self.dataparser.get_dataparser_outputs(split=self.test_split),
            scale_factor=self.config.camera_res_scale_factor,
            cache_compressed_images=self.config.cache_compressed_images,
        )

    @cached_property
    def dataset_type(self) -> Type[TDataset]:
        """Returns the dataset type passed as the generic argument"""
        default: Type[TDataset] = cast(TDataset, TDataset.__default__)  # type: ignore
        orig_class: Type[FullImageDatamanager] = get_orig_class(self, default=None)  # type: ignore
        if type(self) is FullImageDatamanager and orig_class is None:
            return default
        if orig_class is not None and get_origin(orig_class) is FullImageDatamanager:
            return get_args(orig_class)[0]
        # For inherited classes, we need to find the correct type to instantiate
        for base in getattr(self, "__orig_bases__", []):
            if get_origin(base) is FullImageDatamanager:
                for value in get_args(base):
                    if isinstance(value, ForwardRef):
                        if value.__forward_evaluated__:
                            value = value.__forward_value__
                        elif value.__forward_module__ is None:
                            value.__forward_module__ = type(self).__module__
                            value = getattr(value, "_evaluate")(None, None, set())
                    assert isinstance(value, type)
                    if issubclass(value, InputDataset):
                        return cast(Type[TDataset], value)
        return default

    def get_datapath(self) -> Path:
        return self.config.dataparser.data

    def setup_train(self):
        """Sets up the data loaders for training"""
        if self.config.cache_images == "disk":
            self.train_imagebatch_stream = ImageBatchStream(
                input_dataset=self.train_dataset,
                cache_images_type=self.config.cache_images_type,
                sampling_seed=self.config.train_cameras_sampling_seed,
                device=self.device,
                custom_view_processor=self.custom_view_processor,
            )
            self.train_image_dataloader = DataLoader(
                self.train_imagebatch_stream,
                batch_size=1,
                num_workers=self.config.dataloader_num_workers,
                collate_fn=identity_collate,
                # pin_memory_device=self.device, # for some reason if we pin memory, exporting to PLY file doesn't work
            )
            self.iter_train_image_dataloader = iter(self.train_image_dataloader)

    def setup_eval(self):
        """Sets up the data loader for evaluation"""
        if self.config.cache_images == "disk":
            self.eval_imagebatch_stream = ImageBatchStream(
                input_dataset=self.eval_dataset,
                cache_images_type=self.config.cache_images_type,
                sampling_seed=self.config.train_cameras_sampling_seed,
                device=self.device,
                custom_view_processor=self.custom_view_processor,
            )
            self.eval_image_dataloader = DataLoader(
                self.eval_imagebatch_stream,
                batch_size=1,
                num_workers=0,
                collate_fn=identity_collate,
            )
            self.iter_eval_image_dataloader = iter(self.eval_image_dataloader)

    @property
    def fixed_indices_eval_dataloader(self) -> List[Tuple[Cameras, Dict]]:
        """
        Pretends to be the dataloader for evaluation, it returns a list of (camera, data) tuples
        """
        if self.config.cache_images == "disk":
            dataloader = DataLoader(
                self.eval_imagebatch_stream,
                batch_size=1,
                num_workers=0,
                collate_fn=identity_collate,
            )
            return [batch[0] for batch in dataloader]

        image_indices = [i for i in range(len(self.eval_dataset))]
        data = [d.copy() for d in self.cached_eval]
        _cameras = deepcopy(self.eval_dataset.cameras).to(self.device)
        cameras = []
        for i in image_indices:
            data[i]["image"] = data[i]["image"].to(self.device)
            cameras.append(_cameras[i : i + 1])
        assert len(self.eval_dataset.cameras.shape) == 1, "Assumes single batch dimension"
        return list(zip(cameras, data))

    def get_param_groups(self) -> Dict[str, List[Parameter]]:
        """Get the param groups for the data manager.
        Returns:
            A list of dictionaries containing the data manager's param groups.
        """
        return {}

    def get_train_rays_per_batch(self) -> int:
        """Returns resolution of the image returned from datamanager."""
        camera = self.train_dataset.cameras[0].reshape(())
        return int(camera.width[0].item() * camera.height[0].item())

    def next_train(self, step: int) -> Tuple[Cameras, Dict]:
        """Returns the next training batch
        Returns a Camera instead of raybundle"""
        self.train_count += 1
        if self.config.cache_images == "disk":
            camera, data = next(self.iter_train_image_dataloader)[0]
            return camera, data

        image_idx = self.train_unseen_cameras.pop(0)
        # Make sure to re-populate the unseen cameras list if we have exhausted it
        if len(self.train_unseen_cameras) == 0:
            self.train_unseen_cameras = self.sample_train_cameras()

        data = self.cached_train[image_idx]
        # We're going to copy to make sure we don't mutate the cached dictionary.
        # This can cause a memory leak: https://github.com/nerfstudio-project/nerfstudio/issues/3335
        data = data.copy()
        data["image"] = data["image"].to(self.device)

        assert len(self.train_cameras.shape) == 1, "Assumes single batch dimension"
        assert len(self.train_cameras.shape) == 1, "Assumes single batch dimension"
        camera = self.train_cameras[image_idx : image_idx + 1].to(self.device)
        if camera.metadata is None:
            camera.metadata = {}
        camera.metadata["cam_idx"] = image_idx
        return camera, data

    def next_eval(self, step: int) -> Tuple[Cameras, Dict]:
        """Returns the next evaluation batch
        Returns a Camera instead of raybundle"""
        self.eval_count += 1
        if self.config.cache_images == "disk":
            camera, data = next(self.iter_eval_image_dataloader)[0]
            return camera, data

        return self.next_eval_image(step=step)

    def next_eval_image(self, step: int) -> Tuple[Cameras, Dict]:
        """Returns the next evaluation batch
        Returns a Camera instead of raybundle
        TODO: Make sure this logic is consistent with the vanilladatamanager"""
        image_idx = self.eval_unseen_cameras.pop(random.randint(0, len(self.eval_unseen_cameras) - 1))
        # Make sure to re-populate the unseen cameras list if we have exhausted it
        if len(self.eval_unseen_cameras) == 0:
            self.eval_unseen_cameras = [i for i in range(len(self.eval_dataset))]
        data = self.cached_eval[image_idx]
        data = data.copy()
        data["image"] = data["image"].to(self.device)
        assert len(self.eval_dataset.cameras.shape) == 1, "Assumes single batch dimension"
        camera = self.eval_dataset.cameras[image_idx : image_idx + 1].to(self.device)
        return camera, data

    def custom_view_processor(self, camera: Cameras, data: Dict) -> Tuple[Cameras, Dict]:
        """An API to add latents, metadata, or other further customization an camera-and-image view dataloading process that is parallelized"""
        return camera, data<|MERGE_RESOLUTION|>--- conflicted
+++ resolved
@@ -99,17 +99,10 @@
             except RuntimeError:
                 pass
             if self.prefetch_factor == 0:
-<<<<<<< HEAD
-                CONSOLE.log("caching set to disk with no prefetch factor, defaulting to 4")
-                self.prefetch_factor = 4
-            if self.dataloader_num_workers == 0:
-                CONSOLE.log("caching set to disk with 0 dataloader workers, defaulting to 4")
-=======
                 CONSOLE.log('cache_images set to "disk" with no prefetch factor, defaulting to 4')
                 self.prefetch_factor = 4
             if self.dataloader_num_workers == 0:
                 CONSOLE.log('cache_images set to "disk" with 0 dataloader workers, defaulting to 4')
->>>>>>> 603a5dbf
                 self.dataloader_num_workers = 4
 
 
