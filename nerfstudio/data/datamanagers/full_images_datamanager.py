# Copyright 2022 The Nerfstudio Team. All rights reserved.
#
# Licensed under the Apache License, Version 2.0 (the "License");
# you may not use this file except in compliance with the License.
# You may obtain a copy of the License at
#
#     http://www.apache.org/licenses/LICENSE-2.0
#
# Unless required by applicable law or agreed to in writing, software
# distributed under the License is distributed on an "AS IS" BASIS,
# WITHOUT WARRANTIES OR CONDITIONS OF ANY KIND, either express or implied.
# See the License for the specific language governing permissions and
# limitations under the License.

"""
Data manager that outputs cameras / images instead of raybundles

Good for things like gaussian splatting which require full cameras instead of the standard ray
paradigm
"""

from __future__ import annotations

import random
from concurrent.futures import ThreadPoolExecutor
from copy import deepcopy
from dataclasses import dataclass, field
from functools import cached_property
from pathlib import Path
from typing import Dict, ForwardRef, Generic, List, Literal, Optional, Tuple, Type, Union, cast, get_args, get_origin

import cv2
import numpy as np
import torch
from rich.progress import track
from torch.nn import Parameter
from typing_extensions import assert_never

from nerfstudio.cameras.camera_utils import fisheye624_project, fisheye624_unproject_helper
from nerfstudio.cameras.cameras import Cameras, CameraType
from nerfstudio.configs.dataparser_configs import AnnotatedDataParserUnion
from nerfstudio.data.datamanagers.base_datamanager import DataManager, DataManagerConfig, TDataset
from nerfstudio.data.dataparsers.base_dataparser import DataparserOutputs
from nerfstudio.data.dataparsers.nerfstudio_dataparser import NerfstudioDataParserConfig
from nerfstudio.data.datasets.base_dataset import InputDataset
from nerfstudio.utils.misc import get_orig_class
from nerfstudio.utils.rich_utils import CONSOLE


@dataclass
class FullImageDatamanagerConfig(DataManagerConfig):
    _target: Type = field(default_factory=lambda: FullImageDatamanager)
    dataparser: AnnotatedDataParserUnion = field(default_factory=NerfstudioDataParserConfig)
    camera_res_scale_factor: float = 1.0
    """The scale factor for scaling spatial data such as images, mask, semantics
    along with relevant information about camera intrinsics
    """
    eval_num_images_to_sample_from: int = -1
    """Number of images to sample during eval iteration."""
    eval_num_times_to_repeat_images: int = -1
    """When not evaluating on all images, number of iterations before picking
    new images. If -1, never pick new images."""
    eval_image_indices: Optional[Tuple[int, ...]] = (0,)
    """Specifies the image indices to use during eval; if None, uses all."""
    cache_images: Literal["cpu", "gpu"] = "cpu"
    """Whether to cache images in memory. If "cpu", caches on cpu. If "gpu", caches on device."""
    cache_images_type: Literal["uint8", "float32"] = "float32"
    """The image type returned from manager, caching images in uint8 saves memory"""
    max_thread_workers: Optional[int] = None
    """The maximum number of threads to use for caching images. If None, uses all available threads."""


class FullImageDatamanager(DataManager, Generic[TDataset]):
    """
    A datamanager that outputs full images and cameras instead of raybundles. This makes the
    datamanager more lightweight since we don't have to do generate rays. Useful for full-image
    training e.g. rasterization pipelines
    """

    config: FullImageDatamanagerConfig
    train_dataset: TDataset
    eval_dataset: TDataset

    def __init__(
        self,
        config: FullImageDatamanagerConfig,
        device: Union[torch.device, str] = "cpu",
        test_mode: Literal["test", "val", "inference"] = "val",
        world_size: int = 1,
        local_rank: int = 0,
        **kwargs,
    ):
        self.config = config
        self.device = device
        self.world_size = world_size
        self.local_rank = local_rank
        self.sampler = None
        self.test_mode = test_mode
        self.test_split = "test" if test_mode in ["test", "inference"] else "val"
        self.dataparser_config = self.config.dataparser
        if self.config.data is not None:
            self.config.dataparser.data = Path(self.config.data)
        else:
            self.config.data = self.config.dataparser.data
        self.dataparser = self.dataparser_config.setup()
        if test_mode == "inference":
            self.dataparser.downscale_factor = 1  # Avoid opening images
        self.includes_time = self.dataparser.includes_time

        self.train_dataparser_outputs: DataparserOutputs = self.dataparser.get_dataparser_outputs(split="train")
        self.train_dataset = self.create_train_dataset()
        self.eval_dataset = self.create_eval_dataset()
        if len(self.train_dataset) > 500 and self.config.cache_images == "gpu":
            CONSOLE.print(
                "Train dataset has over 500 images, overriding cache_images to cpu",
                style="bold yellow",
            )
            self.config.cache_images = "cpu"
        self.exclude_batch_keys_from_device = self.train_dataset.exclude_batch_keys_from_device
        if self.config.masks_on_gpu is True:
            self.exclude_batch_keys_from_device.remove("mask")
        if self.config.images_on_gpu is True:
            self.exclude_batch_keys_from_device.remove("image")

        # Some logic to make sure we sample every camera in equal amounts
        self.train_unseen_cameras = [i for i in range(len(self.train_dataset))]
        self.eval_unseen_cameras = [i for i in range(len(self.eval_dataset))]
        assert len(self.train_unseen_cameras) > 0, "No data found in dataset"

        super().__init__()

    @cached_property
    def cached_train(self) -> List[Dict[str, torch.Tensor]]:
        """Get the training images. Will load and undistort the images the
        first time this (cached) property is accessed."""
        return self._load_images("train", cache_images_device=self.config.cache_images)

    @cached_property
    def cached_eval(self) -> List[Dict[str, torch.Tensor]]:
        """Get the eval images. Will load and undistort the images the
        first time this (cached) property is accessed."""
        return self._load_images("eval", cache_images_device=self.config.cache_images)

    def _load_images(
        self, split: Literal["train", "eval"], cache_images_device: Literal["cpu", "gpu"]
    ) -> List[Dict[str, torch.Tensor]]:
        undistorted_images: List[Dict[str, torch.Tensor]] = []

        # Which dataset?
        if split == "train":
            dataset = self.train_dataset
        elif split == "eval":
            dataset = self.eval_dataset
        else:
            assert_never(split)

        def undistort_idx(idx: int) -> Dict[str, torch.Tensor]:
            data = dataset.get_data(idx, image_type=self.config.cache_images_type)
            camera = dataset.cameras[idx].reshape(())
<<<<<<< HEAD
            K = camera.get_intrinsics_matrices().numpy()
=======
            assert data["image"].shape[1] == camera.width.item() and data["image"].shape[0] == camera.height.item(), (
                f'The size of image ({data["image"].shape[1]}, {data["image"].shape[0]}) loaded '
                f'does not match the camera parameters ({camera.width.item(), camera.height.item()})'
            )
>>>>>>> 456930c2
            if camera.distortion_params is None or torch.all(camera.distortion_params == 0):
                return data
            K = camera.get_intrinsics_matrices().numpy()
            distortion_params = camera.distortion_params.numpy()
            image = data["image"].numpy()

            K, image, mask = _undistort_image(camera, distortion_params, data, image, K)
            data["image"] = torch.from_numpy(image)
            if mask is not None:
                data["mask"] = mask

            dataset.cameras.fx[idx] = float(K[0, 0])
            dataset.cameras.fy[idx] = float(K[1, 1])
            dataset.cameras.cx[idx] = float(K[0, 2])
            dataset.cameras.cy[idx] = float(K[1, 2])
            dataset.cameras.width[idx] = image.shape[1]
            dataset.cameras.height[idx] = image.shape[0]
            return data

        CONSOLE.log(f"Caching / undistorting {split} images")
        with ThreadPoolExecutor(max_workers=2) as executor:
            undistorted_images = list(
                track(
                    executor.map(
                        undistort_idx,
                        range(len(dataset)),
                    ),
                    description=f"Caching / undistorting {split} images",
                    transient=True,
                    total=len(dataset),
                )
            )

        # Move to device.
        if cache_images_device == "gpu":
            for cache in undistorted_images:
                cache["image"] = cache["image"].to(self.device)
                if "mask" in cache:
                    cache["mask"] = cache["mask"].to(self.device)
        elif cache_images_device == "cpu":
            for cache in undistorted_images:
                cache["image"] = cache["image"].pin_memory()
                if "mask" in cache:
                    cache["mask"] = cache["mask"].pin_memory()
        else:
            assert_never(cache_images_device)

        return undistorted_images

    def create_train_dataset(self) -> TDataset:
        """Sets up the data loaders for training"""
        return self.dataset_type(
            dataparser_outputs=self.train_dataparser_outputs,
            scale_factor=self.config.camera_res_scale_factor,
        )

    def create_eval_dataset(self) -> TDataset:
        """Sets up the data loaders for evaluation"""
        return self.dataset_type(
            dataparser_outputs=self.dataparser.get_dataparser_outputs(split=self.test_split),
            scale_factor=self.config.camera_res_scale_factor,
        )

    @cached_property
    def dataset_type(self) -> Type[TDataset]:
        """Returns the dataset type passed as the generic argument"""
        default: Type[TDataset] = cast(TDataset, TDataset.__default__)  # type: ignore
        orig_class: Type[FullImageDatamanager] = get_orig_class(self, default=None)  # type: ignore
        if type(self) is FullImageDatamanager and orig_class is None:
            return default
        if orig_class is not None and get_origin(orig_class) is FullImageDatamanager:
            return get_args(orig_class)[0]

        # For inherited classes, we need to find the correct type to instantiate
        for base in getattr(self, "__orig_bases__", []):
            if get_origin(base) is FullImageDatamanager:
                for value in get_args(base):
                    if isinstance(value, ForwardRef):
                        if value.__forward_evaluated__:
                            value = value.__forward_value__
                        elif value.__forward_module__ is None:
                            value.__forward_module__ = type(self).__module__
                            value = getattr(value, "_evaluate")(None, None, set())
                    assert isinstance(value, type)
                    if issubclass(value, InputDataset):
                        return cast(Type[TDataset], value)
        return default

    def get_datapath(self) -> Path:
        return self.config.dataparser.data

    def setup_train(self):
        """Sets up the data loaders for training"""

    def setup_eval(self):
        """Sets up the data loader for evaluation"""

    @property
    def fixed_indices_eval_dataloader(self) -> List[Tuple[Cameras, Dict]]:
        """
        Pretends to be the dataloader for evaluation, it returns a list of (camera, data) tuples
        """
        image_indices = [i for i in range(len(self.eval_dataset))]
        data = deepcopy(self.cached_eval)
        _cameras = deepcopy(self.eval_dataset.cameras).to(self.device)
        cameras = []
        for i in image_indices:
            data[i]["image"] = data[i]["image"].to(self.device)
            cameras.append(_cameras[i : i + 1])
        assert len(self.eval_dataset.cameras.shape) == 1, "Assumes single batch dimension"
        return list(zip(cameras, data))

    def get_param_groups(self) -> Dict[str, List[Parameter]]:
        """Get the param groups for the data manager.
        Returns:
            A list of dictionaries containing the data manager's param groups.
        """
        return {}

    def get_train_rays_per_batch(self):
        # TODO: fix this to be the resolution of the last image rendered
        return 800 * 800

    def next_train(self, step: int) -> Tuple[Cameras, Dict]:
        """Returns the next training batch

        Returns a Camera instead of raybundle"""
        image_idx = self.train_unseen_cameras.pop(random.randint(0, len(self.train_unseen_cameras) - 1))
        # Make sure to re-populate the unseen cameras list if we have exhausted it
        if len(self.train_unseen_cameras) == 0:
            self.train_unseen_cameras = [i for i in range(len(self.train_dataset))]

        data = deepcopy(self.cached_train[image_idx])
        data["image"] = data["image"].to(self.device)

        assert len(self.train_dataset.cameras.shape) == 1, "Assumes single batch dimension"
        camera = self.train_dataset.cameras[image_idx : image_idx + 1].to(self.device)
        if camera.metadata is None:
            camera.metadata = {}
        camera.metadata["cam_idx"] = image_idx
        return camera, data

    def next_eval(self, step: int) -> Tuple[Cameras, Dict]:
        """Returns the next evaluation batch

        Returns a Camera instead of raybundle"""
        return self.next_eval_image(step=step)

    def next_eval_image(self, step: int) -> Tuple[Cameras, Dict]:
        """Returns the next evaluation batch

        Returns a Camera instead of raybundle

        TODO: Make sure this logic is consistent with the vanilladatamanager"""
        image_idx = self.eval_unseen_cameras.pop(random.randint(0, len(self.eval_unseen_cameras) - 1))
        # Make sure to re-populate the unseen cameras list if we have exhausted it
        if len(self.eval_unseen_cameras) == 0:
            self.eval_unseen_cameras = [i for i in range(len(self.eval_dataset))]
        data = deepcopy(self.cached_eval[image_idx])
        data["image"] = data["image"].to(self.device)
        assert len(self.eval_dataset.cameras.shape) == 1, "Assumes single batch dimension"
        camera = self.eval_dataset.cameras[image_idx : image_idx + 1].to(self.device)
        return camera, data


def _undistort_image(
    camera: Cameras, distortion_params: np.ndarray, data: dict, image: np.ndarray, K: np.ndarray
) -> Tuple[np.ndarray, np.ndarray, Optional[torch.Tensor]]:
    mask = None
    if camera.camera_type.item() == CameraType.PERSPECTIVE.value:
        assert distortion_params[3] == 0, (
            "We doesn't support the 4th Brown parameter for image undistortion, "
            "Only k1, k2, k3, p1, p2 can be non-zero."
        )
        distortion_params = np.array(
            [
                distortion_params[0],
                distortion_params[1],
                distortion_params[4],
                distortion_params[5],
                distortion_params[2],
                distortion_params[3],
                0,
                0,
            ]
        )
        # because OpenCV expects the pixel coord to be top-left, we need to shift the principal point by 0.5
        # see https://github.com/nerfstudio-project/nerfstudio/issues/3048
        K[0, 2] = K[0, 2] - 0.5
        K[1, 2] = K[1, 2] - 0.5
        if np.any(distortion_params):
            newK, roi = cv2.getOptimalNewCameraMatrix(K, distortion_params, (image.shape[1], image.shape[0]), 0)
            image = cv2.undistort(image, K, distortion_params, None, newK)  # type: ignore
        else:
            newK = K
            roi = 0, 0, image.shape[1], image.shape[0]
        # crop the image and update the intrinsics accordingly
        x, y, w, h = roi
        image = image[y : y + h, x : x + w]
        if "depth_image" in data:
            data["depth_image"] = data["depth_image"][y : y + h, x : x + w]
        if "mask" in data:
            mask = data["mask"].numpy()
            mask = mask.astype(np.uint8) * 255
            if np.any(distortion_params):
                mask = cv2.undistort(mask, K, distortion_params, None, newK)  # type: ignore
            mask = mask[y : y + h, x : x + w]
            mask = torch.from_numpy(mask).bool()
            if len(mask.shape) == 2:
                mask = mask[:, :, None]
        newK[0, 2] = newK[0, 2] + 0.5
        newK[1, 2] = newK[1, 2] + 0.5
        K = newK

    elif camera.camera_type.item() == CameraType.FISHEYE.value:
        K[0, 2] = K[0, 2] - 0.5
        K[1, 2] = K[1, 2] - 0.5
        distortion_params = np.array(
            [distortion_params[0], distortion_params[1], distortion_params[2], distortion_params[3]]
        )
        newK = cv2.fisheye.estimateNewCameraMatrixForUndistortRectify(
            K, distortion_params, (image.shape[1], image.shape[0]), np.eye(3), balance=0
        )
        map1, map2 = cv2.fisheye.initUndistortRectifyMap(
            K, distortion_params, np.eye(3), newK, (image.shape[1], image.shape[0]), cv2.CV_32FC1
        )
        # and then remap:
        image = cv2.remap(image, map1, map2, interpolation=cv2.INTER_LINEAR)
        if "mask" in data:
            mask = data["mask"].numpy()
            mask = mask.astype(np.uint8) * 255
            mask = cv2.fisheye.undistortImage(mask, K, distortion_params, None, newK)
            mask = torch.from_numpy(mask).bool()
            if len(mask.shape) == 2:
                mask = mask[:, :, None]
        newK[0, 2] = newK[0, 2] + 0.5
        newK[1, 2] = newK[1, 2] + 0.5
        K = newK
    elif camera.camera_type.item() == CameraType.FISHEYE624.value:
        fisheye624_params = torch.cat(
            [camera.fx, camera.fy, camera.cx, camera.cy, torch.from_numpy(distortion_params)], dim=0
        )
        assert fisheye624_params.shape == (16,)
        assert (
            "mask" not in data
            and camera.metadata is not None
            and "fisheye_crop_radius" in camera.metadata
            and isinstance(camera.metadata["fisheye_crop_radius"], float)
        )
        fisheye_crop_radius = camera.metadata["fisheye_crop_radius"]

        # Approximate the FOV of the unmasked region of the camera.
        upper, lower, left, right = fisheye624_unproject_helper(
            torch.tensor(
                [
                    [camera.cx, camera.cy - fisheye_crop_radius],
                    [camera.cx, camera.cy + fisheye_crop_radius],
                    [camera.cx - fisheye_crop_radius, camera.cy],
                    [camera.cx + fisheye_crop_radius, camera.cy],
                ],
                dtype=torch.float32,
            )[None],
            params=fisheye624_params[None],
        ).squeeze(dim=0)
        fov_radians = torch.max(
            torch.acos(torch.sum(upper * lower / torch.linalg.norm(upper) / torch.linalg.norm(lower))),
            torch.acos(torch.sum(left * right / torch.linalg.norm(left) / torch.linalg.norm(right))),
        )

        # Heuristics to determine parameters of an undistorted image.
        undist_h = int(fisheye_crop_radius * 2)
        undist_w = int(fisheye_crop_radius * 2)
        undistort_focal = undist_h / (2 * torch.tan(fov_radians / 2.0))
        undist_K = torch.eye(3)
        undist_K[0, 0] = undistort_focal  # fx
        undist_K[1, 1] = undistort_focal  # fy
        undist_K[0, 2] = (undist_w - 1) / 2.0  # cx; for a 1x1 image, center should be at (0, 0).
        undist_K[1, 2] = (undist_h - 1) / 2.0  # cy

        # Undistorted 2D coordinates -> rays -> reproject to distorted UV coordinates.
        undist_uv_homog = torch.stack(
            [
                *torch.meshgrid(
                    torch.arange(undist_w, dtype=torch.float32),
                    torch.arange(undist_h, dtype=torch.float32),
                ),
                torch.ones((undist_w, undist_h), dtype=torch.float32),
            ],
            dim=-1,
        )
        assert undist_uv_homog.shape == (undist_w, undist_h, 3)
        dist_uv = (
            fisheye624_project(
                xyz=(
                    torch.einsum(
                        "ij,bj->bi",
                        torch.linalg.inv(undist_K),
                        undist_uv_homog.reshape((undist_w * undist_h, 3)),
                    )[None]
                ),
                params=fisheye624_params[None, :],
            )
            .reshape((undist_w, undist_h, 2))
            .numpy()
        )
        map1 = dist_uv[..., 1]
        map2 = dist_uv[..., 0]

        # Use correspondence to undistort image.
        image = cv2.remap(image, map1, map2, interpolation=cv2.INTER_LINEAR)

        # Compute undistorted mask as well.
        dist_h = camera.height.item()
        dist_w = camera.width.item()
        mask = np.mgrid[:dist_h, :dist_w]
        mask[0, ...] -= dist_h // 2
        mask[1, ...] -= dist_w // 2
        mask = np.linalg.norm(mask, axis=0) < fisheye_crop_radius
        mask = torch.from_numpy(
            cv2.remap(
                mask.astype(np.uint8) * 255,
                map1,
                map2,
                interpolation=cv2.INTER_LINEAR,
                borderMode=cv2.BORDER_CONSTANT,
                borderValue=0,
            )
            / 255.0
        ).bool()[..., None]
        if len(mask.shape) == 2:
            mask = mask[:, :, None]
        assert mask.shape == (undist_h, undist_w, 1)
        K = undist_K.numpy()
    else:
        raise NotImplementedError("Only perspective and fisheye cameras are supported")

    return K, image, mask<|MERGE_RESOLUTION|>--- conflicted
+++ resolved
@@ -157,14 +157,10 @@
         def undistort_idx(idx: int) -> Dict[str, torch.Tensor]:
             data = dataset.get_data(idx, image_type=self.config.cache_images_type)
             camera = dataset.cameras[idx].reshape(())
-<<<<<<< HEAD
-            K = camera.get_intrinsics_matrices().numpy()
-=======
             assert data["image"].shape[1] == camera.width.item() and data["image"].shape[0] == camera.height.item(), (
                 f'The size of image ({data["image"].shape[1]}, {data["image"].shape[0]}) loaded '
                 f'does not match the camera parameters ({camera.width.item(), camera.height.item()})'
             )
->>>>>>> 456930c2
             if camera.distortion_params is None or torch.all(camera.distortion_params == 0):
                 return data
             K = camera.get_intrinsics_matrices().numpy()
