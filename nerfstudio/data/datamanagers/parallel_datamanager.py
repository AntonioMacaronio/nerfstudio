--- conflicted
+++ resolved
@@ -174,11 +174,7 @@
         self.eval_ray_dataloader = DataLoader(
             self.eval_raybatchstream,
             batch_size=1,
-<<<<<<< HEAD
-            num_workers=0,  # This must be 0 otherwise there is a crash when trying to pickle custom_view_processor
-=======
             num_workers=0,  # This must be 0 otherwise there is a crash when trying to pickle custom_ray_processor
->>>>>>> a1af58a3
             shuffle=False,
             collate_fn=identity_collate,  # Our dataset handles batching / collation of rays
         )
