--- conflicted
+++ resolved
@@ -191,11 +191,7 @@
 
                 rand_samples = torch.rand((samples_needed, 2), device=device)
                 # Convert random samples to radius and theta.
-<<<<<<< HEAD
-                radii = self.config.fisheye_crop_radius * torch.sqrt(rand_samples[:, 0]) if float == 0.0 else radius * torch.sqrt(rand_samples[:, 0])
-=======
                 radii = self.config.fisheye_crop_radius * torch.sqrt(rand_samples[:, 0])
->>>>>>> c491e3e1
                 theta = 2.0 * torch.pi * rand_samples[:, 1]
 
                 # Convert radius and theta to x and y.
@@ -227,13 +223,6 @@
             assert indices is not None
 
         assert indices.shape == (batch_size, 3)
-<<<<<<< HEAD
-        # indices = (
-        #     torch.rand((batch_size, 3), device=device)
-        #     * torch.tensor([num_images, image_height, image_width], device=device)
-        # ).long()
-=======
->>>>>>> c491e3e1
         return indices
 
     def collate_image_dataset_batch(self, batch: Dict, num_rays_per_batch: int, keep_full_image: bool = False):
